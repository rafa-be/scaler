import functools
import os
import random
import tempfile
import time
import unittest
from concurrent.futures import CancelledError

from scaler import Client, SchedulerClusterCombo
from scaler.utility.exceptions import MissingObjects, ProcessorDiedError
from scaler.utility.logging.scoped_logger import ScopedLogger
from scaler.utility.logging.utility import setup_logger
from scaler.worker.preload import PreloadSpecError, _parse_preload_spec, execute_preload
from tests.utility import logging_test_name


def noop(sec: int):
    return sec * 1


def noop_sleep(sec: int):
    time.sleep(sec)
    return sec


def heavy_function(sec: int, payload: bytes):
    return len(payload) * sec


def raise_exception(foo: int):
    if foo == 11:
        raise ValueError("foo cannot be 100")


def get_preloaded_value():
    """Function that retrieves value set by preload"""
    from tests.utility import get_global_value

    return get_global_value()


class TestClient(unittest.TestCase):
    def setUp(self) -> None:
        setup_logger()
        logging_test_name(self)
        self._workers = 3
        self.combo = SchedulerClusterCombo(n_workers=self._workers, event_loop="builtin")
        self.address = self.combo.get_address()
        # self.address = f"tcp://127.0.0.1:2345"

    def tearDown(self) -> None:
        self.combo.shutdown()
        pass

    def test_one_submit(self):
        with Client(self.address) as client:
            with ScopedLogger("submitting 1 task"):
                future1 = client.submit(noop, 1)

            self.assertEqual(future1.result(), 1)

    def test_one_map(self):
        with Client(self.address) as client:
            with ScopedLogger("mapping 1 task"):
                result = client.map(noop, [(1,), (2,)])

            self.assertEqual(result, [1, 2])

    def test_submit_and_map(self):
        with Client(self.address) as client:
            tasks = [random.randint(0, 100) for _ in range(100)]
            with ScopedLogger(f"submitting {len(tasks)} tasks using map"):
                map_results = client.map(noop, [(arg,) for arg in tasks])

            self.assertEqual(map_results, tasks)

            with ScopedLogger(f"submitting {len(tasks)} tasks using submit"):
                futures = [client.submit(noop, i) for i in tasks]
                submit_results = [future.result() for future in futures]

            self.assertEqual(submit_results, tasks)

    def test_noop_submit(self):
        with Client(self.address) as client:
            tasks = [random.randint(0, 100) for _ in range(10000)]
            with ScopedLogger(f"submit {len(tasks)} noop tasks"):
                futures = [client.submit(noop, i) for i in tasks]

            with ScopedLogger(f"gather {len(futures)} results"):
                results = [future.result() for future in futures]

            self.assertEqual(results, tasks)

    def test_noop_map(self):
        with Client(self.address) as client:
            tasks = [random.randint(0, 100) for _ in range(10000)]
            with ScopedLogger(f"submit {len(tasks)} noop tasks"):
                results = client.map(noop, [(i,) for i in tasks])

            self.assertEqual(results, tasks)

    def test_noop_cancel(self):
        with Client(self.address) as client:
            tasks = [10, 1, 1] * 10
            with ScopedLogger(f"submit {len(tasks)} noop and cancel tasks"):
                futures = [client.submit(noop_sleep, i) for i in tasks]
                assert isinstance(futures, list)

                for future in futures:
                    future.cancel()

                time.sleep(3)

        time.sleep(1)

    def test_heavy_function(self):
        with Client(self.address) as client:
            size = 500_000_000
            number_of_tasks = 10000
            tasks = [random.randint(0, 100) for _ in range(number_of_tasks)]
            function = functools.partial(heavy_function, payload=b"1" * size)

            with ScopedLogger(f"submit {len(tasks)} heavy function (500mb) for {number_of_tasks} tasks"):
                results = client.map(function, [(i,) for i in tasks])

            expected = [task * size for task in tasks]
            self.assertEqual(results, expected)

    def test_very_large_payload(self):
        def func(data: bytes):
            return data

        with Client(self.address) as client:
            payload = os.urandom(2**29 + 300)  # 512MB + 300B
            future = client.submit(func, payload)

            result = future.result()

            self.assertTrue(payload == result)

    def test_sleep(self):
        with Client(self.address) as client:
            time.sleep(5)

            tasks = [10, 1, 1] * 10
            # tasks = [10] * 10
            with ScopedLogger(f"submit {len(tasks)} sleep and balance tasks"):
                futures = [client.submit(noop_sleep, i) for i in tasks]

            # time.sleep(60)
            # print(f"number of futures: {len(futures)}")
            # print(f"number of states: {Counter([future._state for future in futures])}")
            with ScopedLogger(f"gather {len(futures)} results"):
                results = [future.result() for future in futures]

            self.assertEqual(results, tasks)

    def test_raise_exception(self):
        with Client(self.address) as client:
            tasks = [i for i in range(100)]
            with ScopedLogger(f"submit {len(tasks)} tasks, raise 1 of the tasks"):
                futures = [client.submit(raise_exception, i) for i in tasks]

            with self.assertRaises(ValueError), ScopedLogger(f"gather {len(futures)} results"):
                _ = [future.result() for future in futures]

    def test_function(self):
        def func_args(a: int, b: int, c: int, d: int = 0):
            return a, b, c, d

        def func_args2(a: int, b: int, *, c: int, d: int = 0):
            return a, b, c, d

        with Client(self.address) as client:
            with ScopedLogger("test mix of positional and keyword arguments and with some arguments default value"):
                self.assertEqual(client.submit(func_args, 1, c=4, b=2).result(), (1, 2, 4, 0))

            with ScopedLogger("test all keyword arguments"):
                self.assertEqual(client.submit(func_args, d=5, b=3, c=1, a=4).result(), (4, 3, 1, 5))

            with ScopedLogger("test mix of positional and keyword arguments with override default value"):
                self.assertEqual(client.submit(func_args, 1, c=4, b=2, d=6).result(), (1, 2, 4, 6))

            with ScopedLogger("test partial function"):
                self.assertEqual(client.submit(functools.partial(func_args, 5, 6), 1, 2).result(), (5, 6, 1, 2))

            with ScopedLogger("test insufficient arguments"), self.assertRaises(TypeError):
                client.submit(func_args, 1)

            with ScopedLogger("test not allow keyword only arguments even assigned"), self.assertRaises(TypeError):
                client.submit(func_args2, 1, c=4, b=2, d=6).result()

            with ScopedLogger("test not allow keyword only arguments"), self.assertRaises(TypeError):
                client.submit(func_args2, a=3, b=4).result()

    def test_map(self):
        def func(x, y):
            return x * y

        with Client(self.address) as client:
            result = client.map(func, [(1, 2), (3, 4), (5, 6), (7, 8)])
            self.assertEqual(result, [2, 12, 30, 56])

    def test_more_tasks(self):
        def func(a):
            time.sleep(random.randint(1, 10))
            return a * 2

        with Client(self.address) as client:
            client.map(func, [(i,) for i in range(self._workers * 2)])

    def test_context_manager(self):
        with Client(self.address) as client:
            self.assertEqual(client.submit(noop, 1).result(), 1)

    def test_no_disconnect(self):
        with Client(self.address) as client:
            self.assertEqual(client.submit(noop, 1).result(), 1)

    def test_extra_disconnects(self):
        with Client(self.address) as client:
            self.assertEqual(client.submit(noop, 1).result(), 1)
            client.disconnect()
            client.disconnect()
            client.disconnect()

    def test_processor_died(self):
        def func():
            time.sleep(1)
            os._exit(1)  # noqa

        with Client(self.address) as client:
            with self.assertRaises(ProcessorDiedError):
                client.submit(func).result()

    def test_non_hashable_client(self):
        def func(a):
            return a * 2

        with Client(self.address) as client:
            client.submit(func, [1, 2, 3, 4, 5])

    def test_send_object(self):
        def func(a):
            return len(a)

        with Client(self.address) as client:
            ref1 = client.send_object("abcdef")
            self.assertEqual(client.submit(func, ref1).result(), 6)

            ref2 = client.send_object("123456789")
            self.assertEqual(client.map(func, [(ref1,), (ref2,)]), [6, 9])

    def test_send_object2(self):
        def add(a, b):
            return a + b

        with Client(address=self.address) as client:
            ref = client.send_object([1, 2, 3, 4, 5], name="large_object")

            fut = client.submit(add, ref, [6])
            self.assertEqual(fut.result(), [1, 2, 3, 4, 5, 6])

    def test_scheduler_crash(self):
        client_timeout_seconds = 5
        with Client(address=self.address, timeout_seconds=client_timeout_seconds) as client:
            future = client.submit(noop, 10)

            self.combo._scheduler.kill()

            time.sleep(5)

            with self.assertRaises(TimeoutError):
                future.result()

    def test_responsiveness(self):
        MAX_DELAY_SECONDS = 0.3

        # Makes sure the cluster has the time to start up.
        with Client(self.address) as client:
            client.submit(pow, 1, 1).result()

        try:
            connect_start_time = time.time()
            client = Client(self.address)
            self.assertLess(time.time() - connect_start_time, MAX_DELAY_SECONDS)

            submit_start_time = time.time()
            future = client.submit(pow, 2, 3)
            self.assertLess(time.time() - submit_start_time, MAX_DELAY_SECONDS)

            result_start_time = time.time()
            self.assertEqual(future.result(), 8)
            self.assertLess(time.time() - result_start_time, MAX_DELAY_SECONDS)
        finally:
            disconnect_start_time = time.time()
            client.disconnect()
            self.assertLess(time.time() - disconnect_start_time, MAX_DELAY_SECONDS)

    def test_clear(self):
        with Client(self.address) as client:
            finished_future = client.submit(round, 3.14)
            finished_future.result()

            arg_reference = client.send_object(0.5)
            unfinished_future = client.submit(noop_sleep, arg_reference)

            client.clear()

            # clear() cancels all running futures
            self.assertFalse(finished_future.cancelled())
            with self.assertRaises(CancelledError):
                unfinished_future.result()
            self.assertTrue(unfinished_future.cancelled())

            # using an old reference should fail
            with self.assertRaises(MissingObjects):
                client.submit(noop_sleep, arg_reference).result()

            # but new tasks should work fine
<<<<<<< HEAD
            self.assertEqual(client.submit(round, 3.14).result(), 3.0)
=======
            self.assertEqual(client.submit(round, 3.14).result(), 3.0)

    def test_capabilities(self):
        base_cluster = self.combo._cluster

        with Client(self.address) as client:
            future = client.submit_verbose(round, args=(3.14,), kwargs={}, capabilities={"gpu": 1})

            # No worker can accept the task, should timeout
            with self.assertRaises(TimeoutError):
                future.result(timeout=1.0)

            # Connects a worker that can handle the task
            gpu_cluster = Cluster(
                address=base_cluster._address,
                storage_address=None,
                preload=None,
                worker_io_threads=1,
                worker_names=["gpu_worker"],
                per_worker_capabilities={"gpu": -1},
                per_worker_task_queue_size=base_cluster._per_worker_task_queue_size,
                heartbeat_interval_seconds=base_cluster._heartbeat_interval_seconds,
                task_timeout_seconds=base_cluster._task_timeout_seconds,
                death_timeout_seconds=base_cluster._death_timeout_seconds,
                garbage_collect_interval_seconds=base_cluster._garbage_collect_interval_seconds,
                trim_memory_threshold_bytes=base_cluster._trim_memory_threshold_bytes,
                hard_processor_suspend=base_cluster._hard_processor_suspend,
                event_loop=base_cluster._event_loop,
                logging_paths=base_cluster._logging_paths,
                logging_level=base_cluster._logging_level,
                logging_config_file=base_cluster._logging_config_file,
            )
            gpu_cluster.start()

            self.assertEqual(future.result(), 3.0)

            gpu_cluster.terminate()


class TestClientPreload(unittest.TestCase):
    # Separate class for preload functionality with separate cluster to avoid interfering with time-sensitive tests

    def setUp(self) -> None:
        setup_logger()
        logging_test_name(self)
        self.combo = SchedulerClusterCombo(n_workers=0, event_loop="builtin")

    def tearDown(self) -> None:
        self.combo.shutdown()

    def _create_preload_cluster(self, preload: str, logging_paths: tuple = ("/dev/stdout",)):
        base_cluster = self.combo._cluster
        preload_cluster = Cluster(
            address=self.combo._address,
            storage_address=self.combo._storage_address,
            preload=preload,
            worker_io_threads=base_cluster._worker_io_threads,
            worker_names=["preload_worker"],
            per_worker_capabilities={},
            per_worker_task_queue_size=base_cluster._per_worker_task_queue_size,
            heartbeat_interval_seconds=base_cluster._heartbeat_interval_seconds,
            task_timeout_seconds=base_cluster._task_timeout_seconds,
            death_timeout_seconds=base_cluster._death_timeout_seconds,
            garbage_collect_interval_seconds=base_cluster._garbage_collect_interval_seconds,
            trim_memory_threshold_bytes=base_cluster._trim_memory_threshold_bytes,
            hard_processor_suspend=base_cluster._hard_processor_suspend,
            event_loop=base_cluster._event_loop,
            logging_paths=logging_paths,
            logging_level=base_cluster._logging_level,
            logging_config_file=base_cluster._logging_config_file,
        )
        return preload_cluster

    def test_preload_success(self):
        preload_cluster = self._create_preload_cluster(preload="tests.utility:setup_global_value('test_preload_value')")

        try:
            preload_cluster.start()
            time.sleep(2)

            with Client(self.combo.get_address()) as client:
                # Submit a task that should access the preloaded global value
                future = client.submit(get_preloaded_value)
                result = future.result()

                # Verify the preloaded value is accessible
                self.assertEqual(result, "test_preload_value")
        finally:
            preload_cluster.terminate()
            preload_cluster.join()

    def test_preload_failure(self):
        # For checking if the failure was logged, Processor will create log_path-{pid}
        log_file = tempfile.NamedTemporaryFile(mode="w+", delete=False, suffix=".log")
        log_path = log_file.name
        log_dir = os.path.dirname(log_path)
        log_basename = os.path.basename(log_path)

        try:
            preload_cluster = self._create_preload_cluster(
                preload="tests.utility:failing_preload()", logging_paths=(log_path,)
            )

            try:
                preload_cluster.start()
                time.sleep(10)

                # Find processor log files by looking for files with PID suffixes
                processor_log_content = ""
                for file in os.listdir(log_dir):
                    if file.startswith(log_basename + "-") and file != log_basename:
                        processor_log_path = os.path.join(log_dir, file)
                        with open(processor_log_path, "r") as f:
                            processor_log_content += f.read()

                # Verify that the preload failure was logged properly
                self.assertIn("preloading: tests.utility:failing_preload with args", processor_log_content)

                # If we reach here without any other exceptions, the test is successful
            finally:
                preload_cluster.terminate()
                preload_cluster.join()
        finally:
            # Clean up log files
            try:
                os.unlink(log_path)
                for file in os.listdir(log_dir):
                    if file.startswith(log_basename + "-") and file != log_basename:
                        os.unlink(os.path.join(log_dir, file))
            except FileNotFoundError:
                pass

    def test_parse_preload_spec_error(self):
        # Test that _parse_preload_spec raises PreloadSpecError for invalid specs
        with self.assertRaises(PreloadSpecError) as cm:
            _parse_preload_spec("module_without_colon")

        self.assertIn("preload must be in 'module.sub:func(...)' format", str(cm.exception))

    def test_execute_preload_error(self):
        # Test that execute_preload raises PreloadSpecError for non-callable targets
        with self.assertRaises(PreloadSpecError) as cm:
            execute_preload("sys:version")  # sys.version is a string, not callable

        self.assertIn("Preload target must be callable", str(cm.exception))
>>>>>>> 431dd857
<|MERGE_RESOLUTION|>--- conflicted
+++ resolved
@@ -318,46 +318,7 @@
                 client.submit(noop_sleep, arg_reference).result()
 
             # but new tasks should work fine
-<<<<<<< HEAD
             self.assertEqual(client.submit(round, 3.14).result(), 3.0)
-=======
-            self.assertEqual(client.submit(round, 3.14).result(), 3.0)
-
-    def test_capabilities(self):
-        base_cluster = self.combo._cluster
-
-        with Client(self.address) as client:
-            future = client.submit_verbose(round, args=(3.14,), kwargs={}, capabilities={"gpu": 1})
-
-            # No worker can accept the task, should timeout
-            with self.assertRaises(TimeoutError):
-                future.result(timeout=1.0)
-
-            # Connects a worker that can handle the task
-            gpu_cluster = Cluster(
-                address=base_cluster._address,
-                storage_address=None,
-                preload=None,
-                worker_io_threads=1,
-                worker_names=["gpu_worker"],
-                per_worker_capabilities={"gpu": -1},
-                per_worker_task_queue_size=base_cluster._per_worker_task_queue_size,
-                heartbeat_interval_seconds=base_cluster._heartbeat_interval_seconds,
-                task_timeout_seconds=base_cluster._task_timeout_seconds,
-                death_timeout_seconds=base_cluster._death_timeout_seconds,
-                garbage_collect_interval_seconds=base_cluster._garbage_collect_interval_seconds,
-                trim_memory_threshold_bytes=base_cluster._trim_memory_threshold_bytes,
-                hard_processor_suspend=base_cluster._hard_processor_suspend,
-                event_loop=base_cluster._event_loop,
-                logging_paths=base_cluster._logging_paths,
-                logging_level=base_cluster._logging_level,
-                logging_config_file=base_cluster._logging_config_file,
-            )
-            gpu_cluster.start()
-
-            self.assertEqual(future.result(), 3.0)
-
-            gpu_cluster.terminate()
 
 
 class TestClientPreload(unittest.TestCase):
@@ -465,5 +426,4 @@
         with self.assertRaises(PreloadSpecError) as cm:
             execute_preload("sys:version")  # sys.version is a string, not callable
 
-        self.assertIn("Preload target must be callable", str(cm.exception))
->>>>>>> 431dd857
+        self.assertIn("Preload target must be callable", str(cm.exception))