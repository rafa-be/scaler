--- conflicted
+++ resolved
@@ -171,13 +171,9 @@
         except asyncio.CancelledError:
             pass
         except (ClientShutdownException, TimeoutError) as e:
-<<<<<<< HEAD
             logging.info(f"Worker[{self.pid}]: {e}")
-=======
-            logging.info(f"Worker[{self.pid}]: {str(e)}")
         except Exception as e:
             logging.exception(f"Worker[{self.pid}]: failed with unhandled exception:\n{(e)}")
->>>>>>> 4fa5f3d0
 
         await self._connector_external.send(DisconnectRequest.new_msg(self._connector_external.identity))
 
